/*
 * Copyright (c) 2009 Sony Pictures Imageworks
 *
 * All rights reserved.
 *
 * Redistribution and use in source and binary forms, with or without
 * modification, are permitted provided that the following conditions
 * are met:
 *
 * Redistributions of source code must retain the above copyright
 * notice, this list of conditions and the following disclaimer.
 * Redistributions in binary form must reproduce the above copyright
 * notice, this list of conditions and the following disclaimer in the
 * documentation and/or other materials provided with the
 * distribution.  Neither the name of Sony Pictures Imageworks nor the
 * names of its contributors may be used to endorse or promote
 * products derived from this software without specific prior written
 * permission.
 *
 * THIS SOFTWARE IS PROVIDED BY THE COPYRIGHT HOLDERS AND CONTRIBUTORS
 * "AS IS" AND ANY EXPRESS OR IMPLIED WARRANTIES, INCLUDING, BUT NOT
 * LIMITED TO, THE IMPLIED WARRANTIES OF MERCHANTABILITY AND FITNESS
 * FOR A PARTICULAR PURPOSE ARE DISCLAIMED.  IN NO EVENT SHALL THE
 * COPYRIGHT OWNER OR CONTRIBUTORS BE LIABLE FOR ANY DIRECT, INDIRECT,
 * INCIDENTAL, SPECIAL, EXEMPLARY, OR CONSEQUENTIAL DAMAGES
 * (INCLUDING, BUT NOT LIMITED TO, PROCUREMENT OF SUBSTITUTE GOODS OR
 * SERVICES; LOSS OF USE, DATA, OR PROFITS; OR BUSINESS INTERRUPTION)
 * HOWEVER CAUSED AND ON ANY THEORY OF LIABILITY, WHETHER IN CONTRACT,
 * STRICT LIABILITY, OR TORT (INCLUDING NEGLIGENCE OR OTHERWISE)
 * ARISING IN ANY WAY OUT OF THE USE OF THIS SOFTWARE, EVEN IF ADVISED
 * OF THE POSSIBILITY OF SUCH DAMAGE.
 */
package com.imageworks.migration

import org.slf4j.Logger
import org.slf4j.LoggerFactory

import javax.sql.DataSource

/**
 * A migration to create the schema_migrations table that records
 * which migrations have been applied to a database.
 */
private
class CreateSchemaMigrationsTableMigration
  extends Migration
{
  override
  def up(): Unit =
  {
    createTable(Migrator.schemaMigrationsTableName) { t =>
      t.varchar("version", Limit(32), NotNull)
    }

    addIndex(Migrator.schemaMigrationsTableName,
             Array("version"),
             Unique,
             Name("unique_schema_migrations"))
  }

  override
  def down(): Unit =
  {
    throw new IrreversibleMigrationException
  }
}

object Migrator
{
  /**
   * The name of the table that stores all the installed migration
   * version numbers.
   */
  val schemaMigrationsTableName = "schema_migrations"

  /**
   * Given a path to a JAR file, return a set of all the names of all
   * the classes the JAR file contains.
   *
   * @param path path to the JAR file
   * @param package_name the package name that the classes should be
   *        in
   * @parm search_sub_packages true if sub-packages of package_name
   *       should be searched
   * @return a set of the class names the JAR file contains
   */
  private
  def classNamesInJar
    (path: String,
     package_name: String,
     search_sub_packages: Boolean): scala.collection.mutable.HashSet[String] =
  {
    // Search for the package in the JAR file by mapping the package
    // name to the expected name in the JAR file, then append a '/' to
    // the package name to ensure that no matches are done on
    // different packages that share a common substring.
    val pn = package_name.replace('.', '/') + '/'

    val class_names = new scala.collection.mutable.HashSet[String]
    var jar: java.util.jar.JarFile = null
    try {
      jar = new java.util.jar.JarFile(path, false)
      val entries = jar.entries
      while (entries.hasMoreElements) {
        val name = entries.nextElement.getName
        if (name.startsWith(pn) && name.endsWith(".class")) {
          val class_name = name.substring(0, name.length - ".class".length)
                               .replace('/', '.')
          if (search_sub_packages) {
            class_names += class_name
          }
          else if (! class_name.substring(pn.length).contains('.')) {
            class_names += class_name
          }
        }
      }
      class_names
    }
    finally {
      if (jar ne null) {
        jar.close()
      }
    }
  }

  /**
   * Given a java.io.File for a directory containing compiled Java and
   * Scala classes, return a set of all names of the classes the
   * directory contains.
   *
   * @param file the java.io.File corresponding to the directory
   * @param package_name the package name that the classes should be
   *        in
   * @parm search_sub_packages true if sub-packages of package_name
   *       should be searched
   * @return a set of the class names the directory contains
   */
  private
  def classNamesInDir(file: java.io.File,
                      package_name: String,
                      search_sub_packages: Boolean): scala.collection.mutable.HashSet[String] =
  {
    val class_names = new scala.collection.mutable.HashSet[String]

    def scan(f: java.io.File,
             pn: String): Unit =
    {
      val child_files = f.listFiles

      for (child_file <- child_files) {
        if (search_sub_packages && child_file.isDirectory) {
          val child_package_name = if (pn.length > 0)
                                     pn + '.' + child_file.getName
                                   else
                                     child_file.getName
          scan(child_file, child_package_name)
        }
        else if (child_file.isFile) {
          val name = child_file.getName
          if (name.endsWith(".class")) {
            val class_name = pn +
                             '.' +
                             name.substring(0,
                                            name.length - ".class".length)
            class_names += class_name
          }
        }
      }
    }

    scan(file, package_name)

    class_names
  }

  /**
   * Given a Java package name, return a set of concrete classes with
   * a no argument constructor that implement Migration.
   *
   * Limitations:
   * 1) This function assumes that only a single directory or jar file
   *    provides classes in the Java package.
   * 2) It will descend into non-child directories of the package
   *    directory or other jars to find other migrations.
   * 3) It does not support remotely loaded classes and jar files.
   *
   * @param package_name the Java package name to search for Migration
   *        subclasses
   * @parm search_sub_packages true if sub-packages of package_name
   *       should be searched
   * @return a sorted map with version number keys and the concrete
   *         Migration subclasses as the value
   */
  private
  def findMigrations(package_name: String,
                     search_sub_packages: Boolean,
                     logger: Logger): scala.collection.immutable.SortedMap[Long,Class[_ <: Migration]] =
  {
    // Ask the current class loader for the resource corresponding to
    // the package, which can refer to a directory, a jar file
    // accessible via the local filesystem or a remotely accessible
    // jar file.  Only the first two are handled.
    val url =
      {
        val pn = package_name.replace('.', '/')
        val u = this.getClass.getClassLoader.getResource(pn)
        if (u eq null) {
          throw new RuntimeException("Cannot find a resource for the '" +
                                     package_name +
                                     "'.")
        }
        u.toString
      }

    val class_names =
      if (url.startsWith("jar:file:")) {
        // This URL ends with a ! character followed by the name of
        // the resource in the jar file, so just get the jar file
        // path.
        val index = url.lastIndexOf('!')
        val path = if (index == -1)
                     url.substring("jar:file:".length)
                   else
                     url.substring("jar:file:".length, index)
        classNamesInJar(path, package_name, search_sub_packages)
      }
      else if (url.startsWith("file:")) {
        val dir = url.substring("file:".length)
        val file = new java.io.File(dir)
        if (! file.isDirectory) {
          val message = "The resource URL '" +
                        url +
                        "' should be a directory but is not."
          throw new RuntimeException(message)
        }
        classNamesInDir(file, package_name, search_sub_packages)
      }
      else {
        val message = "Do not know how to get a list of classes in the " +
                      "resource at '" +
                      url +
                      "' corresponding to the package '" +
                      package_name +
                      "'."
        throw new RuntimeException(message)
      }

    // Search through the class names for ones that are concrete
    // subclasses of Migration that have a no argument constructor.
    // Use a sorted map mapping the version to the class name so the
    // final results will be sorted in numerically increasing order.
    var seen_versions = new scala.collection.immutable.TreeMap[Long,String]
    val seen_descriptions = new scala.collection.mutable.HashMap[String,String]

    // Search for classes that have the proper format.
    val re_str = """Migrate_(\d+)_([_a-zA-Z0-9]*)"""
    val re = java.util.regex.Pattern.compile(re_str)

    // Classes to be skipped.  class_names cannot have items removed from it
    // inside the for loop below or not all elements in class_names may be
    // visited (iterator corruption).
    val skip_names = new scala.collection.mutable.HashSet[String]

    for (class_name <- class_names) {
      val index = class_name.lastIndexOf('.')
      val base_name = if (index == -1)
                        class_name
                      else
                        class_name.substring(index + 1)
      val matcher = re.matcher(base_name)
      if (matcher.matches) {
        val version_str = matcher.group(1)
        val description = matcher.group(2)
        try {
          val version = java.lang.Long.parseLong(version_str)
          seen_versions.get(version) match {
            case Some(cn) => {
              val message = "The '" +
                            class_name +
                            "' migration defines a duplicate version number " +
                            "with '" +
                            cn +
                            "'."
              throw new DuplicateMigrationVersionException(message)
            }
            case None => {
              seen_versions = seen_versions.insert(version, class_name)
            }
          }

          seen_descriptions.get(description) match {
            case Some(cn) => {
              val message = "The '" +
                            class_name +
                            "' defines a duplicate description with '" +
                            cn +
                            "'."
              throw new DuplicateMigrationDescriptionException(message)
            }
            case None => {
              seen_descriptions.put(description, class_name)
            }
          }
        }
      }
      else {
        skip_names += class_name
        logger.debug("Skipping '{}' because it does not match '{}'.",
                     class_name,
                     re_str)
      }
    }

    // Remove all the skipped class names from class_names.
    class_names --= skip_names

    var results =
      new scala.collection.immutable.TreeMap[Long,Class[_ <: Migration]]

    for ((version, class_name) <- seen_versions) {
      var c: Class[_] = null
      try {
        c = Class.forName(class_name)
        if (classOf[Migration].isAssignableFrom(c) &&
            ! c.isInterface &&
            ! java.lang.reflect.Modifier.isAbstract(c.getModifiers)) {
          try {
            // Ensure that there is a no-argument constructor.
            c.getConstructor()
            val casted_class = c.asSubclass(classOf[Migration])
            results = results.insert(version, casted_class)
          }
          catch {
            case e: java.lang.NoSuchMethodException => {
              logger.debug("Unable to find a no-argument constructor for '" +
                           class_name +
                           "'",
                           e)
            }
          }
        }
      }
      catch {
        case e => {
          logger.debug("Unable to load class '" +
                       class_name +
                       "'.",
                       e)
        }
      }
    }

    results
  }
}

private
class RawAndLoggingConnections(val raw: java.sql.Connection,
                               val logging: java.sql.Connection)

/**
 * This sealed trait's specifies the commit behavior on a database
 * connection and its subobjects are used as arguments to the
 * Migrator#with*Connection() methods.  The subobjects specify if a
 * new connection's auto-commit mode should be left on or disabled.
 * For connections with auto-commit mode disabled it specifies if the
 * current transaction should be rolled back or committed if the
 * closure passed to Migrator#with*Connection() throws an exception.
 */
private sealed trait CommitBehavior

/**
 * The new database connection's auto-commit mode is left on.  Because
 * the connection is in auto-commit mode the
 * Migrator#with*Connection() methods do not commit nor roll back the
 * transaction any before returning the result of the
 * Migrator#with*Connection()'s closure or rethrowing its exception.
 */
private case object AutoCommit
  extends CommitBehavior

/**
 * The new database connection's auto-commit mode is turned off.
 * Regardless if the closure passed to Migrator#with*Connection()
 * returns or throws an exception the transaction is committed.
 */
private case object CommitUponReturnAndException
  extends CommitBehavior

/**
 * The new database connection's auto-commit mode is turned off.  If
 * the closure passed to the Migrator#with*Connection() returns
 * normally then transaction is committed; if it throws an exception
 * then the transaction is rolled back.
 */
private case object CommitUponReturnRollbackUponException
  extends CommitBehavior

/**
 * This class migrates the database into the desired state.
 */
class Migrator private (jdbc_conn: Either[DataSource, String],
                        jdbc_login: Option[Tuple2[String,String]],
                        adapter: DatabaseAdapter)
{
  import Migrator._
  import RichConnection._

  // Load the log4jdbc database wrapper driver.
  Class.forName("net.sf.log4jdbc.DriverSpy")

  private final
  val logger = LoggerFactory.getLogger(this.getClass)

  /**
   * Construct a migrator to a database that does not need a username
   * and password.
   * @param jdbc_url the JDBC URL to connect to the database
   * @param adapter a concrete DatabaseAdapter that the migrator uses
   *        to handle database specific features
   */
  def this(jdbc_url: String,
           adapter: DatabaseAdapter) =
  {
    this(Right(jdbc_url), None, adapter)
  }

  /**
   * Construct a migrator to a database that needs a username and password.
   * @param jdbc_url the JDBC URL to connect to the database
   * @param jdbc_username the username to log into the database
   * @param jdbc_password the password associated with the database
   *        username
   * @param adapter a concrete DatabaseAdapter that the migrator uses
   *        to handle database specific features
   */
  def this(jdbc_url: String,
           jdbc_username: String,
           jdbc_password: String,
           adapter: DatabaseAdapter) =
  {
    this(Right(jdbc_url),
         Some((jdbc_username, jdbc_password)),
         adapter)
  }

  /**
   * Construct a migrator to a database with an existing DataSource.
   * @param jdbc_datasource the JDBC DataSource to connect to the database
   * @param adapter a concrete DatabaseAdapter that the migrator uses
   *        to handle database specific features
   */
  def this(jdbc_datasource: DataSource,
           adapter: DatabaseAdapter) =
  {
    this(Left(jdbc_datasource), None, adapter)
  }

  /**
   * Construct a migrator to a database with an existing DataSource but
   * override default username and password.
   * @param jdbc_datasource the JDBC DataSource to connect to the database
   * @param jdbc_username the username to log into the database
   * @param jdbc_password the password associated with the database
   *        username
   * @param adapter a concrete DatabaseAdapter that the migrator uses
   *        to handle database specific features
   */
  def this(jdbc_datasource: DataSource,
           jdbc_username: String,
           jdbc_password: String,
           adapter: DatabaseAdapter) =
  {
    this(Left(jdbc_datasource),
         Some((jdbc_username, jdbc_password)),
         adapter)
  }

  /**
   * Get a raw database connection and pass it to a closure for the
   * closure to use.  After the closure returns, normally or by
   * throwing an exception, close the connection.
   *
   * @param commit_behavior specify the auto-commit mode on the
   *        connection and whether to commit() or rollback() the
   *        transaction if the auto-commit mode is disabled on the
   *        connection
   * @param f a Function1[java.sql.Connection,T] that is passed a new
   *        connection
   * @return what f returns
   */
  // http://lampsvn.epfl.ch/trac/scala/ticket/442
  private[migration] def withRawConnection[T]
    (commit_behavior: CommitBehavior)
    (f: java.sql.Connection => T): T =
  {
    val raw_connection = {
      (jdbc_conn, jdbc_login) match {
        case (Left(jdbc_datasource), Some((username, password))) => {
          jdbc_datasource.getConnection(username, password)
        }

        case (Left(jdbc_datasource), None) => {
          jdbc_datasource.getConnection
        }

        case (Right(jdbc_url), Some((username, password))) => {
          java.sql.DriverManager.getConnection(jdbc_url, username, password)
        }

        case (Right(jdbc_url), None) => {
          java.sql.DriverManager.getConnection(jdbc_url)
        }
      }
    }

    try {
      val auto_commit = commit_behavior match {
                          case AutoCommit => true
                          case CommitUponReturnAndException => false
                          case CommitUponReturnRollbackUponException => false
                        }
      raw_connection.setAutoCommit(auto_commit)

      val result = f(raw_connection)

      commit_behavior match {
        case AutoCommit =>
        case CommitUponReturnAndException => raw_connection.commit()
        case CommitUponReturnRollbackUponException => raw_connection.commit()
      }

      result
    }
    catch {
      case e1 => {
        val (operation,
             thunk) = commit_behavior match {
                        case AutoCommit =>
                          ("", () => ())

                        case CommitUponReturnAndException =>
                          ("commit", () => { raw_connection.commit() })

                        case CommitUponReturnRollbackUponException =>
                          ("rollback", () => { raw_connection.rollback() })
                      }

        try {
          thunk()
        }
        catch {
          case e2 => {
            logger.warn("Trying to " +
                        operation +
                        " the connection after catching " +
                        e1 +
                        " threw:",
                        e2)
          }
        }

        throw e1
      }
    }
    finally {
      raw_connection.close()
    }
  }

  /**
   * Get a database connection that logs all calls to it and pass it
   * to a closure for the closure to use.  After the closure returns,
   * normally or by throwing an exception, close the connection.
   *
   * @param commit_behavior specify the auto-commit mode on the
   *        connection and whether to commit() or rollback() the
   *        transaction if the auto-commit mode is disabled on the
   *        connection
   * @param f a Function1[java.sql.Connection,T] that is passed a new
   *        connection
   * @return what f returns
   */
  private[migration] def withLoggingConnection[T]
    (commit_behavior: CommitBehavior)
    (f: java.sql.Connection => T): T =
  {
    withRawConnection(commit_behavior) { raw_connection =>
      f(new net.sf.log4jdbc.ConnectionSpy(raw_connection))
    }
  }

  /**
   * Get a tuple of database connections, a raw one and one that logs
   * all calls to it and pass both to a closure for the closure to
   * use.  After the closure returns, normally or by throwing an
   * exception, close the raw connection.
   *
   * @param commit_behavior specify the auto-commit mode on the
   *        connection and whether to commit() or rollback() the
   *        transaction if the auto-commit mode is disabled on the
   *        connection
   * @param f a Function1[RawAndLoggingConnections,T] that is passed a
   *        pair of related connections
   * @return what f returns
   */
  private[migration] def withConnections[T]
    (commit_behavior: CommitBehavior)
    (f: RawAndLoggingConnections => T): T =
  {
    withRawConnection(commit_behavior) { raw_connection =>
      val logging_connection =
        new net.sf.log4jdbc.ConnectionSpy(raw_connection)
      f(new RawAndLoggingConnections(raw_connection, logging_connection))
    }
  }

  /**
   * Get a list of table names.  If the database adapter was given a
   * schema name then only the tables in that schema are returned.
   *
   * @return a set of table names; no modifications of the case of
   *         table names is done
   */
<<<<<<< HEAD
  def getTableNames : scala.collection.mutable.Set[String] =
=======
  def getTableNames: scala.collection.Set[String] =
>>>>>>> d3c5857f
  {
    withLoggingConnection(AutoCommit) { connection =>
      val metadata = connection.getMetaData
      With.resultSet(metadata.getTables(null,
                                        adapter.schemaNameOpt.getOrElse(null),
                                        null,
                                        Array("TABLE"))) { rs =>
        val names = new scala.collection.mutable.HashSet[String]
        while (rs.next()) {
          names += rs.getString(3)
        }
        names
      }
    }
  }

  /**
   * Execute a migration in the given direction.
   *
   * @param migration_class the class of migration to execute
   * @param direction the direction the migration should be run
   * @param version_update_opt if provided, the schema_migrations
   *        table is updated using the given connection and migration
   *        version number; this allows this method to
   */
  private
  def runMigration
    (migration_class: Class[_ <: Migration],
     direction: MigrationDirection,
     version_update_opt: Option[Tuple2[java.sql.Connection,Long]]): Unit =
  {
    logger.info("Migrating {} with '{}'.",
                direction.str,
                migration_class.getName)

    val migration = migration_class.getConstructor().newInstance()
    withConnections(AutoCommit) { connections =>
      migration.adapterOpt = Some(adapter)
      migration.rawConnectionOpt = Some(connections.raw)
      migration.connectionOpt = Some(connections.logging)

      direction match {
        case Up => migration.up()
        case Down => migration.down()
      }
    }

    version_update_opt match {
      case Some((schema_connection, version)) => {
        val table_name = adapter.quoteTableName(schemaMigrationsTableName)
        val sql =
          direction match {
            case Up => "INSERT INTO " +
                       table_name +
                       " (version) VALUES (?)"
            case Down => "DELETE FROM " +
                         table_name +
                         " WHERE version = ?"
          }

        schema_connection.withPreparedStatement(sql) { statement =>
          statement.setString(1, version.toString)
          statement.execute()
        }
      }
      case None =>
    }
  }

  /**
   * Determine if the "schema_migrations" table exists.
   *
   * @return true if the "schema_migration" table exists
   */
  private
  def doesSchemaMigrationsTableExist: Boolean =
  {
    val smtn = Migrator.schemaMigrationsTableName.toLowerCase
    getTableNames.find(_.toLowerCase == smtn) match {
      case Some(_) => true
      case None => false
    }
  }

  /**
   * Creates the schema migrations table if it does not exist.
   */
  private
  def initializeSchemaMigrationsTable(): Unit =
  {
    if (! doesSchemaMigrationsTableExist) {
      runMigration(classOf[CreateSchemaMigrationsTableMigration], Up, None)
    }
  }

  /**
   * Get a sorted list of all the installed migrations using a query
   * on the given connection.
   *
   * @param connection the connection to perform the query on
   * @return a sorted set of version numbers of the installed
   *         migrations
   */
  private
  def getInstalledVersions
    (connection: java.sql.Connection): scala.collection.SortedSet[Long] =
  {
    val sql = "SELECT version FROM " +
              adapter.quoteTableName(schemaMigrationsTableName)
    connection.withPreparedStatement(sql) { statement =>
      With.resultSet(statement.executeQuery()) { rs =>
        var versions = new scala.collection.immutable.TreeSet[Long]
        while (rs.next()) {
          val version_str = rs.getString(1)
          try {
            val version = java.lang.Long.parseLong(version_str)
            versions = versions.insert(version)
          }
          catch {
            case e: java.lang.NumberFormatException => {
              logger.warn("Ignoring installed migration with unparsable " +
                          "version number '" +
                          version_str +
                          "'.",
                          e)
            }
          }
        }

        versions
      }
    }
  }

  /**
   * Get a sorted list of all the installed migrations.
   *
   * @return a sorted set of version numbers of the installed
   *         migrations
   */
  def getInstalledVersions: scala.collection.SortedSet[Long] =
  {
    withLoggingConnection(AutoCommit) { connection =>
      getInstalledVersions(connection)
    }
  }

  /**
   * Migrate the database.
   *
   * Running this method, even if no concrete Migration subclasses are
   * found in the given package name, will result in the creation of
   * the schema_migrations table in the database, if it does not
   * currently exist.
   *
   * @param package_name the Java package name to search for Migration
   *        subclasses
   * @parm search_sub_packages true if sub-packages of package_name
   *       should be searched
   * @param operation the migration operation that should be performed
   */
  def migrate(operation: MigratorOperation,
              package_name: String,
              search_sub_packages: Boolean): Unit =
  {
    initializeSchemaMigrationsTable()

    // Get a new connection that locks the schema_migrations table.
    // This will prevent concurrent migrations from running.  Commit
    // any modifications to schema_migrations regardless if an
    // exception is thrown or not, this ensures that any migrations
    // that were successfully run are recorded.
    withLoggingConnection(CommitUponReturnAndException) { schema_connection =>
      {
        logger.debug("Getting an exclusive lock on the '{}' table.",
                     schemaMigrationsTableName)
        val sql = "LOCK TABLE " +
                  adapter.quoteTableName(schemaMigrationsTableName) +
                  " IN EXCLUSIVE MODE"
        schema_connection.withPreparedStatement(sql) { statement =>
          statement.execute()
        }
      }

      // Get a list of all available and installed migrations.  Check
      // that all installed migrations have a migration class
      // available to migrate out of that migration.  This can happen
      // if the migration is applied by one copy of an application but
      // another copy does not have that migration, say the migration
      // was not checked into a source control system.  Having a
      // missing migration for an installed migration is not fatal
      // unless the migration needs to be rolled back.
      val installed_versions = getInstalledVersions(schema_connection).toArray
      val available_migrations = findMigrations(package_name,
                                                search_sub_packages,
                                                logger)
      val available_versions = available_migrations.keySet.toArray

      for (installed_version <- installed_versions) {
        if (! available_versions.contains(installed_version)) {
          logger.warn("The migration version '{}' is installed but " +
                      "there is no migration class available to back " +
                      "it out.",
                      installed_version)
        }
      }

      if (available_migrations.isEmpty) {
        logger.info("No migrations found, nothing to do.")
      }

      case class InstallRemove(install_versions: Array[Long],
                               remove_versions: Array[Long])

      // From the operation, determine the migrations to install and
      // the ones to uninstall.
      val install_remove =
        operation match {
          case InstallAllMigrations => {
            new InstallRemove(available_versions, new Array[Long](0))
          }
          case RemoveAllMigrations => {
            new InstallRemove(new Array[Long](0),
                              installed_versions.reverse)
          }
          case MigrateToVersion(version) => {
            val index = available_versions.findIndexOf(_ == version)
            if (index == -1) {
              val message = "The target version " +
                            version +
                            " does not exist as a migration."
              throw new RuntimeException(message)
            }
            new InstallRemove(available_versions.take(index + 1).toArray,
                              installed_versions.filter(_ > version).reverse)
          }
          case RollbackMigration(count) => {
            if (count > installed_versions.length) {
              val message = "Attempting to rollback " +
                            count +
                            " migrations but the database only has " +
                            installed_versions.length
                            " installed in it."
              throw new RuntimeException(message)
            }
            new InstallRemove(new Array[Long](0),
                              installed_versions.reverse.take(count))
          }
        }

      // Always remove migrations before installing new ones.
      for (remove_version <- install_remove.remove_versions) {
        // At the beginning of the method it wasn't a fatal error to
        // have a missing migration class for an installed migration,
        // but when it cannot be removed, it is.
        available_migrations.get(remove_version) match {
          case Some(clazz) => {
            runMigration(clazz,
                         Down,
                         Some((schema_connection, remove_version)))
          }
          case None => {
            val message = "The database has migration version '" +
                          remove_version +
                          "' installed but there is no migration class " +
                          "available with that version."
            logger.error(message)
            throw new MissingMigrationClass(message)
          }
        }
      }

      for (install_version <- install_remove.install_versions) {
        if (! installed_versions.contains(install_version)) {
          available_migrations.get(install_version) match {
            case Some(clazz) => {
              runMigration(clazz,
                           Up,
                           Some((schema_connection, install_version)))
            }
            case None => {
              val message = "Illegal state: trying to install a migration " +
                            "with version '" +
                            install_version +
                            "' that should exist."
              throw new MissingMigrationClass(message)
            }
          }
        }
      }
    }
  }

  /**
   * Get the status of all the installed and available migrations.  A
   * tuple-like class is returned that contains three groups of
   * migrations: installed migrations with an associated Migration
   * subclass, installed migration without an associated Migration
   * subclass and Migration subclasses that are not installed.
   *
   * @param package_name the Java package name to search for Migration
   *        subclasses
   * @parm search_sub_packages true if sub-packages of package_name
   *       should be searched
   */
  def getMigrationStatuses(package_name: String,
                           search_sub_packages: Boolean): MigrationStatuses =
  {
    val available_migrations = findMigrations(package_name,
                                              search_sub_packages,
                                              logger)
    val installed_versions = if (doesSchemaMigrationsTableExist) {
                               getInstalledVersions
                             }
                             else {
                               new scala.collection.immutable.TreeSet[Long]
                             }

    var not_installed = available_migrations
    var installed_with_available_implementation =
      new scala.collection.immutable.TreeMap[Long,Class[_ <: Migration]]
    var installed_without_available_implementation =
      new scala.collection.immutable.TreeSet[Long]

    for (installed_version <- installed_versions) {
      not_installed -= installed_version
      available_migrations.get(installed_version) match {
        case Some(clazz) => {
          installed_with_available_implementation =
            installed_with_available_implementation.insert(installed_version,
                                                           clazz)
        }
        case None => {
          installed_without_available_implementation += installed_version
        }
      }
    }

    new MigrationStatuses(not_installed,
                          installed_with_available_implementation,
                          installed_without_available_implementation)
  }

  /**
   * Determine if the database has all available migrations installed
   * in it and no migrations installed that do not have a
   * corresponding concrete Migration subclass; that is, the database
   * must have only those migrations installed that are found by
   * searching the package name for concrete Migration subclasses.
   *
   * Running this method does not modify the database in any way.  The
   * schema migrations table is not created.
   *
   * @param package_name the Java package name to search for Migration
   *        subclasses
   * @parm search_sub_packages true if sub-packages of package_name
   *       should be searched
   * @return None if all available migrations are installed and all
   *         installed migrations have a corresponding Migration
   *         subclass; Some(message) with a message suitable for
   *         logging with the not-installed migrations and the
   *         installed migrations that do not have a matching
   *         Migration subclass
   */
  def whyNotMigrated(package_name: String,
                     search_sub_packages: Boolean): Option[String] =
  {
    val migration_statuses = getMigrationStatuses(package_name,
                                                  search_sub_packages)

    val not_installed = migration_statuses.not_installed
    val installed_without_available_implementation =
      migration_statuses.installed_without_available_implementation

    if (not_installed.isEmpty &&
        installed_without_available_implementation.isEmpty) {
      None
    }
    else {
      val sb = new java.lang.StringBuilder(256)
      sb.append("The database is not fully migrated because ")

      if (! not_installed.isEmpty) {
        sb.append("the following migrations are not installed: ")
        sb.append(not_installed.values.map(_.getName).mkString(", "))
        if (! installed_without_available_implementation.isEmpty) {
          sb.append(" and ")
        }
      }

      if (! installed_without_available_implementation.isEmpty) {
        sb.append("the following migrations are installed without a " +
                  "matching Migration subclass: ")
        sb.append(installed_without_available_implementation.mkString(", "))
      }

      sb.append('.')

      Some(sb.toString)
    }
  }
}<|MERGE_RESOLUTION|>--- conflicted
+++ resolved
@@ -622,11 +622,7 @@
    * @return a set of table names; no modifications of the case of
    *         table names is done
    */
-<<<<<<< HEAD
-  def getTableNames : scala.collection.mutable.Set[String] =
-=======
-  def getTableNames: scala.collection.Set[String] =
->>>>>>> d3c5857f
+  def getTableNames: scala.collection.mutable.Set[String] =
   {
     withLoggingConnection(AutoCommit) { connection =>
       val metadata = connection.getMetaData
